# Fields
## The `id` field

The [`ObjectId` data type](https://docs.mongodb.com/manual/reference/method/ObjectId/){:target=blank_}
 is the default primary key type used by MongoDB. An `ObjectId` comes with many
 information embedded into it (timestamp, machine identifier, ...). Since by default,
 MongoDB will create a field `_id` containing an `ObjectId` primary key, ODMantic will
 bind it automatically to an implicit field named `id`.


```python hl_lines="9 10" linenums="1"
--8<-- "fields/objectid.py"
```

!!! info "ObjectId creation"
    This `id` field will be generated on instance creation, before saving the instance
    to the database. This helps to keep consistency between the instances persisted to
    the database and the ones only created locally.


Even if this behavior is convenient, it is still possible to [define custom primary
keys](#primary-key).


## Field types
### Optional fields

By default, every single field will be required. To specify a field as non-required, the
easiest way is to use the `typing.Optional` generic type that will allow the field to
take the `None` value as well (it will be stored as `null` in the database) and to give
it a default value of `None`.

```python hl_lines="8" linenums="1"
--8<-- "fields/optional.py"
```

### Union fields

As explained in the [Python Typing
documentation](https://docs.python.org/3/library/typing.html#typing.Optional){:target=bank_},
`Optional[X]` is equivalent to `Union[X, None]`. That implies that the field type will
be either `X` or `None`.

It's possible to combine any kind of type using the `typîng.Union` type constructor. For
example if we want to allow both `string` and `int` in a field:

```python hl_lines="7" linenums="1"
--8<-- "fields/union.py"
```


!!! question "NoneType"
    Internally python describes the type of the `None` object as `NoneType` but in
    practice, `None` is used directly in type annotations ([more details](https://mypy.readthedocs.io/en/stable/kinds_of_types.html#optional-types-and-the-none-type){:target=bank_}).

### Enum fields

To define choices, it's possible to use the standard `enum` classes:

```python hl_lines="6-8 13" linenums="1"
--8<-- "fields/enum.py"
```

!!! abstract "Resulting documents in the collection `tree` after execution"
    ```json hl_lines="7"
    { "_id" : ObjectId("5f818f2dd5708527282c49b6"), "kind" : "big", "name" : "Sequoia" }
    { "_id" : ObjectId("5f818f2dd5708527282c49b7"), "kind" : "small", "name" : "Spruce" }
    ```

If you try to use a value not present in the allowed choices, a [ValidationError](https://docs.pydantic.dev/latest/usage/models/#error-handling){:target=blank_} exception will be raised.

!!! warning "Usage of `enum.auto`"
    If you might add some values to an `Enum`, it's strongly recommended not to use the
    `enum.auto` value generator. Depending on the order you add choices, it could
    completely break the consistency with documents stored in the database.

    ??? example "Unwanted behavior example"

        ```python hl_lines="11-12" linenums="1"
        --8<-- "fields/inconsistent_enum_1.py"
        ```

        ```python hl_lines="6 12-15" linenums="1"
        --8<-- "fields/inconsistent_enum_2.py"
        ```

### Container fields
#### List

```python linenums="1"
--8<-- "fields/container_list.py"
```

!!! tip
    It's possible to define element count constraints for a list field using the
    [Field][odmantic.field.Field] descriptor.

#### Tuple

```python linenums="1"
--8<-- "fields/container_tuple.py"
```

#### Dict

!!! tip
    For mapping types with already known keys, you can see the [embedded models
    section](modeling.md#embedded-models).

```python  linenums="1"
--8<-- "fields/container_dict.py"
```

!!! tip "Performance tip"
    Whenever possible, try to avoid mutable container types (`List`, `Set`, ...) and
    prefer their Immutable alternatives (`Tuple`, `FrozenSet`, ...). This will allow
    ODMantic to speedup database writes by only saving the modified container fields.

### `BSON` types integration

ODMantic supports native python BSON types ([`bson`
package](https://api.mongodb.com/python/current/api/bson/index.html){:target=blank_}).
Those types can be used directly as field types:

- [`bson.ObjectId`](https://api.mongodb.com/python/current/api/bson/objectid.html){:target=blank_}

- [`bson.Int64`](https://api.mongodb.com/python/current/api/bson/int64.html){:target=blank_}

- [`bson.Decimal128`](https://api.mongodb.com/python/current/api/bson/decimal128.html){:target=blank_}

- [`bson.Regex`](https://api.mongodb.com/python/current/api/bson/regex.html){:target=blank_}

- [`bson.Binary`](https://api.mongodb.com/python/current/api/bson/binary.html#bson.binary.Binary){:target=blank_}


??? info "Generic python to BSON type map"

    | Python type            | BSON type  | Comment                                                      |
    | ---------------------- | :--------: | ------------------------------------------------------------ |
    | `bson.ObjectId`        | `objectId` |
    | `bool`                 |   `bool`   |                                                              |
    | `int`                  |   `int`    | value between -2^31 and 2^31 - 1                             |
    | `int`                  |   `long`   | value not between -2^31 and 2^31 - 1                         |
    | `bson.Int64`           |   `long`   |
    | `float`                |  `double`  |
    | `bson.Decimal128`      | `decimal`  |                         |
    | `decimal.Decimal`      | `decimal`  |
    | `str`                  |  `string`  |
    | `typing.Pattern`       |  `regex`   |
    | `bson.Regex`           |  `regex`   |
    | `bytes`                | `binData`  |
    | `bson.Binary`          | `binData`  |
    | `datetime.datetime`    |   `date`   | microseconds are truncated, only naive datetimes are allowed |
    | `typing.Dict`          |  `object`  |
    | `typing.List`          |  `array`   |
    | `typing.Sequence`      |  `array`   |
    | `typing.Tuple[T, ...]` |  `array`   |

### Pydantic fields

Most of the types supported by pydantic are supported by ODMantic. See [pydantic:
Field Types](https://docs.pydantic.dev/latest/usage/types/types/){:target=bank_} for more
field types.

Unsupported fields:

- `typing.Callable`

Fields with a specific behavior:

- `datetime.datetime`: Only [naive datetime
  objects](https://docs.python.org/3/library/datetime.html#determining-if-an-object-is-aware-or-naive){:target=blank_}
  will be allowed as MongoDB doesn't store the timezone information. Also, the
  microsecond information will be truncated.


## Customization

The field customization can mainly be performed using the [Field][odmantic.field.Field]
descriptor. This descriptor is here to define everything about the field except its
type.

### Default values

The easiest way to set a default value to a field is by assigning this default value
directly while defining the model.

```python hl_lines="6" linenums="1"
--8<-- "fields/default_value.py"
```

You can combine default values and an existing [Field][odmantic.field.Field]
descriptor using the `default` keyword argument.

``` python hl_lines="6" linenums="1"
--8<-- "fields/default_value_field.py"
```

!!! info "Default factory"
    You may as well define a factory function instead of a value using the
    `default_factory` argument of the [Field][odmantic.field.Field] descriptor.

    By default, the default factories won't be used while parsing MongoDB documents.
    It's possible to enable this behavior with the `parse_doc_with_default_factories`
    [Config](modeling.md#advanced-configuration) option.

!!! warning "Default values validation"
    Currently the default values are not validated yet during the model creation.

    An inconsistent default value might raise a
    [ValidationError](https://docs.pydantic.dev/latest/usage/models/#error-handling){:target=blank_}
    while building an instance.

### Document structure

By default, the MongoDB documents fields will be named after the field name. It is
possible to override this naming policy by using the `key_name` argument in the
[Field][odmantic.field.Field] descriptor.

{{ async_sync_snippet("fields", "custom_key_name.py", hl_lines="5") }}

!!! abstract "Resulting documents in the collection `player` after execution"

    ```json hl_lines="3"
    {
      "_id": ObjectId("5ed50fcad11d1975aa3d7a28"),
      "username": "Jack",
    }
    ```
    See [this section](#the-id-field) for more details about the `_id` field that has been added.



### Primary key

While ODMantic will by default populate the `id` field as a primary key, you can use any
other field as the primary key.

{{ async_sync_snippet("fields", "custom_primary_field.py", hl_lines="5") }}

!!! abstract "Resulting documents in the collection `player` after execution"
    ```json
    {
        "_id": "Leeroy Jenkins"
    }
    ```
!!! info
    The Mongo name of the primary field will be enforced to `_id` and you will not be
    able to change it.

!!! warning
    Using mutable types (Set, List, ...) as primary field might result in inconsistent
    behaviors.



### Indexed fields

You can define an index on a single field by using the `index` argument of the
[Field][odmantic.field.Field] descriptor.

More details about index creation can be found in the
[Indexes](modeling.md#indexes) section.

{{ async_sync_snippet("fields", "indexed_field.py", hl_lines="6 10") }}


!!! warning
    When using indexes, make sure to call the `configure_database` method
    ([AIOEngine.configure_database][odmantic.engine.AIOEngine.configure_database] or
    [SyncEngine.configure_database][odmantic.engine.SyncEngine.configure_database]) to
    persist the indexes to the database.


### Unique fields

In the same way, you can define unique constrains on a single field by using the
`unique` argument of the [Field][odmantic.field.Field] descriptor. This will ensure that
values of this fields are unique among all the instances saved in the database.

More details about unique index creation can be found in the
[Indexes](modeling.md#indexes) section.

{{ async_sync_snippet("fields", "unique_field.py", hl_lines="5 9 15-18") }}

!!! warning
    When using indexes, make sure to call the `configure_database` method
    ([AIOEngine.configure_database][odmantic.engine.AIOEngine.configure_database] or
    [SyncEngine.configure_database][odmantic.engine.SyncEngine.configure_database]) to
    persist the indexes to the database.


## Validation

As ODMantic strongly relies on pydantic when it comes to data validation, most of the
validation features provided by pydantic are available:

- Add field validation constraints by using the [Field descriptor][odmantic.field.Field]
  ```python linenums="1"
  --8<-- "fields/validation_field_descriptor.py"
  ```

- Use strict types to prevent to coercion from compatible types ([pydantic: Strict Types](https://docs.pydantic.dev/latest/usage/types/strict_types/){:target=blank_})
  ```python linenums="1"
  --8<-- "fields/validation_strict_types.py"
  ```

- Define custom field validators ([pydantic:
  Validators](https://docs.pydantic.dev/latest/usage/validators/){:target=blank_})
  ```python linenums="1"
  --8<-- "fields/custom_field_validators.py"
  ```

- Define custom model validators: [more details](modeling.md#custom-model-validators)

## Custom field types
<<<<<<< HEAD
Exactly in the same way pydantic allows it, it's possible to define custom field types as well with ODMantic ([pydantic: Custom data types](https://docs.pydantic.dev/latest/usage/types/types/){:target=blank_}).
=======
Exactly in the same way pydantic allows it, it's possible to define custom field types as well with ODMantic ([Pydantic: Custom data types](https://docs.pydantic.dev/latest/concepts/types/#custom-types){:target=blank_}).
>>>>>>> 6bc539ac

Sometimes, it might be required to customize as well the field BSON serialization. In
order to do this, the field class will have to implement the `__bson__` class method.

```python linenums="1" hl_lines="11-12 20-24 27-29 32"
--8<-- "fields/custom_bson_serialization.py"
```

In this example, we decide to store string data manually encoded in the ASCII encoding.
The encoding is handled in the `__bson__` class method. On top of this, we handle the
decoding by attempting to decode `bytes` object in the `validate` method.

!!! abstract "Resulting documents in the collection `example` after execution"
    ```json hl_lines="3"
    {
      "_id" : ObjectId("5f81fa5e8adaf4bf33f05035"),
      "field" : BinData(0,"aGVsbG8gd29ybGQ=")
    }
    ```

!!! warning
    When using custom bson serialization, it's important to handle as well the data
    validation for data retrieved from Mongo. In the previous example it's done by
    handling `bytes` objects in the validate method.<|MERGE_RESOLUTION|>--- conflicted
+++ resolved
@@ -314,11 +314,7 @@
 - Define custom model validators: [more details](modeling.md#custom-model-validators)
 
 ## Custom field types
-<<<<<<< HEAD
-Exactly in the same way pydantic allows it, it's possible to define custom field types as well with ODMantic ([pydantic: Custom data types](https://docs.pydantic.dev/latest/usage/types/types/){:target=blank_}).
-=======
 Exactly in the same way pydantic allows it, it's possible to define custom field types as well with ODMantic ([Pydantic: Custom data types](https://docs.pydantic.dev/latest/concepts/types/#custom-types){:target=blank_}).
->>>>>>> 6bc539ac
 
 Sometimes, it might be required to customize as well the field BSON serialization. In
 order to do this, the field class will have to implement the `__bson__` class method.
