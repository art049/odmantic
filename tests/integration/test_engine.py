--- conflicted
+++ resolved
@@ -514,69 +514,66 @@
     assert exc.value.instance == non_persisted_instance
 
 
-<<<<<<< HEAD
-@pytest.mark.usefixtures("person_persisted")
-async def test_remove_and_count(engine: AIOEngine):
-    actual_delete_count = await engine.remove(
+@pytest.mark.usefixtures("person_persisted")
+async def test_remove_and_count(aio_engine: AIOEngine):
+    actual_delete_count = await aio_engine.remove(
         PersonModel, PersonModel.first_name == "Jean-Pierre"
     )
     assert actual_delete_count == 2
-    assert await engine.count(PersonModel) == 1
-
-
-@pytest.mark.usefixtures("person_persisted")
-async def test_remove_just_one(engine: AIOEngine):
-    actual_delete_count = await engine.remove(
+    assert await aio_engine.count(PersonModel) == 1
+
+
+@pytest.mark.usefixtures("person_persisted")
+async def test_remove_just_one(aio_engine: AIOEngine):
+    actual_delete_count = await aio_engine.remove(
         PersonModel, PersonModel.first_name == "Jean-Pierre", just_one=True
     )
     assert actual_delete_count == 1
-    assert await engine.count(PersonModel) == 2
+    assert await aio_engine.count(PersonModel) == 2
 
 
 @only_on_replica
 @pytest.mark.usefixtures("person_persisted")
-async def test_remove_just_one_transaction(engine: AIOEngine):
-    async with await engine.client.start_session() as session:
+async def test_remove_just_one_transaction(aio_engine: AIOEngine):
+    async with await aio_engine.client.start_session() as session:
         async with session.start_transaction():
-            actual_delete_count = await engine.remove(
+            actual_delete_count = await aio_engine.remove(
                 PersonModel,
                 PersonModel.first_name == "Jean-Pierre",
                 just_one=True,
                 session=session,
             )
     assert actual_delete_count == 1
-    assert await engine.count(PersonModel) == 2
+    assert await aio_engine.count(PersonModel) == 2
 
 
 @only_on_replica
 @pytest.mark.usefixtures("person_persisted")
-async def test_remove_transaction_failure(engine: AIOEngine):
+async def test_remove_transaction_failure(aio_engine: AIOEngine):
     with pytest.raises(Exception):
-        async with await engine.client.start_session() as session:
+        async with await aio_engine.client.start_session() as session:
             async with session.start_transaction():
-                await engine.remove(
+                await aio_engine.remove(
                     PersonModel,
                     PersonModel.first_name == "Jean-Pierre",
                     session=session,
                 )
                 raise Exception("oops")
-    assert await engine.count(PersonModel) == 3  # type: ignore
-
-
-@pytest.mark.usefixtures("person_persisted")
-async def test_remove_not_existing(engine: AIOEngine):
-    instance = await engine.find_one(
+    assert await aio_engine.count(PersonModel) == 3  # type: ignore
+
+
+@pytest.mark.usefixtures("person_persisted")
+async def test_remove_not_existing(aio_engine: AIOEngine):
+    instance = await aio_engine.find_one(
         PersonModel, PersonModel.last_name == "NotInDatabase"
     )
     assert instance is None
-    deleted_count = await engine.remove(
+    deleted_count = await aio_engine.remove(
         PersonModel, PersonModel.last_name == "NotInDatabase"
     )
     assert deleted_count == 0
 
 
-async def test_modified_fields_cleared_on_document_saved(engine: AIOEngine):
-=======
 def test_sync_delete_not_existing(sync_engine: SyncEngine):
     non_persisted_instance = PersonModel(first_name="Jean", last_name="Paul")
     with pytest.raises(DocumentNotFoundError) as exc:
@@ -592,7 +589,6 @@
 
 
 def test_sync_modified_fields_cleared_on_document_saved(sync_engine: SyncEngine):
->>>>>>> 27ff0692
     instance = PersonModel(first_name="Jean-Pierre", last_name="Pernaud")
     assert len(instance.__fields_modified__) > 0
     sync_engine.save(instance)
